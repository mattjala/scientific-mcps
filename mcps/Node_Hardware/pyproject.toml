[project]
name = "node-hardware-mcp"
version = "1.0.0"
description = "Node Hardware MCP - Comprehensive Hardware Monitoring and System Analysis for LLMs with real-time performance metrics"
readme = "README.md"
requires-python = ">=3.10"
license = "MIT"
authors = [
    { name = "IoWarp Scientific MCPs", email = "contact@iowarp.org" }
]

dependencies = [
  "fastmcp",
  "python-dotenv>=1.0.0",
  "psutil>=5.9.0"
]

keywords = ["hardware-monitoring", "system-analysis", "performance-metrics", "node-information", "ssh-monitoring", "remote-hardware", "mcp", "llm-integration", "infrastructure-monitoring", "distributed-systems"]

[dependency-groups]
dev = [
    "mypy>=1.17.0",
    "pytest>=8.4.0",
<<<<<<< HEAD
    "pytest-asyncio>=1.1.0",
    "pytest-cov>=6.2.1",
    "pytest-timeout>=2.4.0",
    "types-psutil",
=======
    "pytest-asyncio>=0.21.0",
    "ruff>=0.12.5",
>>>>>>> 7978a6b8
]

[project.scripts]
node-hardware-mcp = "server:main"

[build-system]
requires = ["setuptools>=64.0", "wheel"]
build-backend = "setuptools.build_meta"<|MERGE_RESOLUTION|>--- conflicted
+++ resolved
@@ -21,15 +21,11 @@
 dev = [
     "mypy>=1.17.0",
     "pytest>=8.4.0",
-<<<<<<< HEAD
     "pytest-asyncio>=1.1.0",
     "pytest-cov>=6.2.1",
     "pytest-timeout>=2.4.0",
     "types-psutil",
-=======
-    "pytest-asyncio>=0.21.0",
     "ruff>=0.12.5",
->>>>>>> 7978a6b8
 ]
 
 [project.scripts]
