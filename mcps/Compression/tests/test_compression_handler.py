--- conflicted
+++ resolved
@@ -1,13 +1,6 @@
 import pytest
 import os
 import tempfile
-<<<<<<< HEAD
-import sys
-from unittest.mock import patch
-
-sys.path.append(os.path.join(os.path.dirname(__file__), "..", "src"))
-=======
->>>>>>> f1e5c027
 from capabilities.compression_base import compress_file
 
 
@@ -53,140 +46,4 @@
         assert os.path.exists(result["_meta"]["compressed_file"])
         os.unlink(result["_meta"]["compressed_file"])
     finally:
-<<<<<<< HEAD
-        os.unlink(f.name)
-
-
-# test compression with permission error
-@pytest.mark.asyncio
-async def test_compress_permission_error():
-    with tempfile.NamedTemporaryFile(mode="w", delete=False) as f:
-        f.write("test content")
-
-    try:
-        # Mock open to raise PermissionError
-        with patch(
-            "builtins.open", side_effect=PermissionError("Permission denied: test")
-        ):
-            with pytest.raises(Exception) as exc_info:
-                await compress_file(f.name)
-            assert "Permission denied" in str(exc_info.value)
-    finally:
-        if os.path.exists(f.name):
-            os.unlink(f.name)
-
-
-# test compression with generic exception during file operations
-@pytest.mark.asyncio
-async def test_compress_generic_error():
-    with tempfile.NamedTemporaryFile(mode="w", delete=False) as f:
-        f.write("test content")
-
-    try:
-        # Mock gzip.open to raise a generic exception
-        with patch("gzip.open", side_effect=OSError("Disk full")):
-            with pytest.raises(Exception) as exc_info:
-                await compress_file(f.name)
-            assert "Compression failed" in str(exc_info.value)
-    finally:
-        if os.path.exists(f.name):
-            os.unlink(f.name)
-
-
-# test compression with zero-byte file specifically
-@pytest.mark.asyncio
-async def test_compress_zero_byte_file():
-    with tempfile.NamedTemporaryFile(mode="w", delete=False) as f:
-        pass  # Create completely empty file
-
-    try:
-        result = await compress_file(f.name)
-        assert isinstance(result, dict)
-        assert not result["isError"]
-        assert result["_meta"]["original_size"] == 0
-        assert result["_meta"]["compression_ratio"] == 0.0
-        assert os.path.exists(result["_meta"]["compressed_file"])
-        os.unlink(result["_meta"]["compressed_file"])
-    finally:
-        os.unlink(f.name)
-
-
-# test logging output during successful compression
-@pytest.mark.asyncio
-async def test_compress_logging():
-    with tempfile.NamedTemporaryFile(mode="w", delete=False) as f:
-        f.write("test content for logging\n" * 10)
-
-    try:
-        with patch("capabilities.compression_base.logger") as mock_logger:
-            result = await compress_file(f.name)
-
-            # Verify info logging was called for successful compression
-            mock_logger.info.assert_called_once()
-            call_args = mock_logger.info.call_args[0][0]
-            assert "Successfully compressed" in call_args
-            assert f.name in call_args
-
-            os.unlink(result["_meta"]["compressed_file"])
-    finally:
-        os.unlink(f.name)
-
-
-# test error logging for file not found
-@pytest.mark.asyncio
-async def test_compress_error_logging_file_not_found():
-    with patch("capabilities.compression_base.logger") as mock_logger:
-        with pytest.raises(Exception):
-            await compress_file("nonexistent_file.txt")
-
-        # Verify error logging was called
-        mock_logger.error.assert_called_once()
-        call_args = mock_logger.error.call_args[0][0]
-        assert "File not found" in call_args
-
-
-# test error logging for permission error
-@pytest.mark.asyncio
-async def test_compress_error_logging_permission():
-    with tempfile.NamedTemporaryFile(mode="w", delete=False) as f:
-        f.write("test content")
-
-    try:
-        with patch("capabilities.compression_base.logger") as mock_logger:
-            with patch(
-                "builtins.open", side_effect=PermissionError("Permission denied")
-            ):
-                with pytest.raises(Exception):
-                    await compress_file(f.name)
-
-                # Verify error logging was called
-                mock_logger.error.assert_called_once()
-                call_args = mock_logger.error.call_args[0][0]
-                assert "Permission denied" in call_args
-    finally:
-        if os.path.exists(f.name):
-            os.unlink(f.name)
-
-
-# test error logging for generic error
-@pytest.mark.asyncio
-async def test_compress_error_logging_generic():
-    with tempfile.NamedTemporaryFile(mode="w", delete=False) as f:
-        f.write("test content")
-
-    try:
-        with patch("capabilities.compression_base.logger") as mock_logger:
-            with patch("gzip.open", side_effect=OSError("Generic error")):
-                with pytest.raises(Exception):
-                    await compress_file(f.name)
-
-                # Verify error logging was called
-                mock_logger.error.assert_called_once()
-                call_args = mock_logger.error.call_args[0][0]
-                assert "Compression failed" in call_args
-    finally:
-        if os.path.exists(f.name):
-            os.unlink(f.name)
-=======
-        os.unlink(f.name)
->>>>>>> f1e5c027
+        os.unlink(f.name)