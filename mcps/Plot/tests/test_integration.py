--- conflicted
+++ resolved
@@ -2,26 +2,15 @@
 Integration tests - complete workflows, data formats, error scenarios, and performance.
 """
 
-<<<<<<< HEAD
-import pytest
-import sys
-=======
->>>>>>> f1e5c027
 import os
 import sys
 import tempfile
 import pandas as pd
-<<<<<<< HEAD
-
-# Add src to path using relative path
-sys.path.insert(0, os.path.join(os.path.dirname(__file__), ".."))
-=======
 import pytest
 import time
 
 # Add src to path for imports
 sys.path.insert(0, os.path.join(os.path.dirname(__file__), "..", "src"))
->>>>>>> f1e5c027
 
 from implementation.plot_capabilities import (
     load_data,
@@ -34,258 +23,9 @@
 )
 
 
-<<<<<<< HEAD
-@pytest.fixture
-def comprehensive_data():
-    """Create comprehensive test data."""
-    import numpy as np
-
-    # Create more realistic data
-    np.random.seed(42)
-    data = {
-        "timestamp": pd.date_range("2024-01-01", periods=100, freq="h"),
-        "temperature": 20
-        + 10 * np.sin(np.arange(100) * 2 * np.pi / 24)
-        + np.random.normal(0, 2, 100),
-        "humidity": 60
-        + 20 * np.sin(np.arange(100) * 2 * np.pi / 24 + np.pi / 4)
-        + np.random.normal(0, 5, 100),
-        "pressure": 1013
-        + 5 * np.sin(np.arange(100) * 2 * np.pi / 48)
-        + np.random.normal(0, 1, 100),
-        "wind_speed": np.abs(np.random.normal(10, 5, 100)),
-        "weather_station": np.random.choice(
-            ["Station_A", "Station_B", "Station_C"], 100
-        ),
-    }
-    return pd.DataFrame(data)
-
-
-@pytest.fixture
-def excel_file(comprehensive_data):
-    """Create a temporary Excel file for testing."""
-    with tempfile.NamedTemporaryFile(suffix=".xlsx", delete=False) as f:
-        comprehensive_data.to_excel(f.name, index=False)
-        yield f.name
-
-    # Cleanup
-    os.unlink(f.name)
-
-
-@pytest.fixture
-def csv_file(comprehensive_data):
-    """Create a temporary CSV file for testing."""
-    with tempfile.NamedTemporaryFile(mode="w", suffix=".csv", delete=False) as f:
-        comprehensive_data.to_csv(f.name, index=False)
-        yield f.name
-
-    # Cleanup
-    os.unlink(f.name)
-
-
-@pytest.fixture
-def output_dir():
-    """Create a temporary directory for output files."""
-    with tempfile.TemporaryDirectory() as temp_dir:
-        yield temp_dir
-
-
-class TestDataFormats:
-    """Test different data formats."""
-
-    def test_csv_format(self, csv_file):
-        """Test CSV file format support."""
-        print("\n=== Testing CSV Format ===")
-        result = get_data_info(csv_file)
-        print("CSV result:", result)
-
-        assert result["status"] == "success"
-        assert result["shape"] == (100, 6)
-        assert "timestamp" in result["columns"]
-        assert "temperature" in result["columns"]
-
-    def test_excel_format(self, excel_file):
-        """Test Excel file format support."""
-        print("\n=== Testing Excel Format ===")
-        result = get_data_info(excel_file)
-        print("Excel result:", result)
-
-        assert result["status"] == "success"
-        assert result["shape"] == (100, 6)
-        assert "timestamp" in result["columns"]
-        assert "temperature" in result["columns"]
-
-
-class TestPlotWorkflow:
-    """Test complete plotting workflow."""
-
-    def test_complete_analysis_workflow(self, csv_file, output_dir):
-        """Test complete data analysis workflow."""
-        print("\n=== Testing Complete Analysis Workflow ===")
-
-        # Step 1: Get data info
-        info_result = get_data_info(csv_file)
-        assert info_result["status"] == "success"
-        print("Data info retrieved successfully")
-
-        # Step 2: Create line plot for time series
-        line_plot_path = os.path.join(output_dir, "workflow_line_plot.png")
-        line_result = create_line_plot(
-            csv_file,
-            "timestamp",
-            "temperature",
-            "Temperature Over Time",
-            line_plot_path,
-        )
-        assert line_result["status"] == "success"
-        assert os.path.exists(line_plot_path)
-        print("Line plot created successfully")
-
-        # Step 3: Create bar plot for categorical data
-        bar_plot_path = os.path.join(output_dir, "workflow_bar_plot.png")
-        bar_result = create_bar_plot(
-            csv_file,
-            "weather_station",
-            "temperature",
-            "Average Temperature by Station",
-            bar_plot_path,
-        )
-        assert bar_result["status"] == "success"
-        assert os.path.exists(bar_plot_path)
-        print("Bar plot created successfully")
-
-        # Step 4: Create scatter plot for correlation
-        scatter_plot_path = os.path.join(output_dir, "workflow_scatter_plot.png")
-        scatter_result = create_scatter_plot(
-            csv_file,
-            "temperature",
-            "humidity",
-            "Temperature vs Humidity",
-            scatter_plot_path,
-        )
-        assert scatter_result["status"] == "success"
-        assert os.path.exists(scatter_plot_path)
-        print("Scatter plot created successfully")
-
-        # Step 5: Create histogram for distribution
-        histogram_path = os.path.join(output_dir, "workflow_histogram.png")
-        histogram_result = create_histogram(
-            csv_file, "wind_speed", 25, "Wind Speed Distribution", histogram_path
-        )
-        assert histogram_result["status"] == "success"
-        assert os.path.exists(histogram_path)
-        print("Histogram created successfully")
-
-        # Step 6: Create heatmap for correlation matrix
-        heatmap_path = os.path.join(output_dir, "workflow_heatmap.png")
-        heatmap_result = create_heatmap(
-            csv_file, "Weather Data Correlation Matrix", heatmap_path
-        )
-        assert heatmap_result["status"] == "success"
-        assert os.path.exists(heatmap_path)
-        print("Heatmap created successfully")
-
-        print("Complete workflow test passed!")
-
-
-class TestErrorHandling:
-    """Test error handling scenarios."""
-
-    def test_file_not_found_errors(self, output_dir):
-        """Test error handling for missing files."""
-        print("\n=== Testing File Not Found Errors ===")
-
-        # Test all plot types with non-existent file
-        nonexistent_file = "this_file_does_not_exist.csv"
-        output_path = os.path.join(output_dir, "error_test.png")
-
-        # Line plot
-        result = create_line_plot(nonexistent_file, "x", "y", "Test", output_path)
-        assert result["status"] == "error"
-        print("Line plot error handling: PASS")
-
-        # Bar plot
-        result = create_bar_plot(nonexistent_file, "x", "y", "Test", output_path)
-        assert result["status"] == "error"
-        print("Bar plot error handling: PASS")
-
-        # Scatter plot
-        result = create_scatter_plot(nonexistent_file, "x", "y", "Test", output_path)
-        assert result["status"] == "error"
-        print("Scatter plot error handling: PASS")
-
-        # Histogram
-        result = create_histogram(nonexistent_file, "x", 10, "Test", output_path)
-        assert result["status"] == "error"
-        print("Histogram error handling: PASS")
-
-        # Heatmap
-        result = create_heatmap(nonexistent_file, "Test", output_path)
-        assert result["status"] == "error"
-        print("Heatmap error handling: PASS")
-
-    def test_invalid_column_errors(self, csv_file, output_dir):
-        """Test error handling for invalid column names."""
-        print("\n=== Testing Invalid Column Errors ===")
-
-        output_path = os.path.join(output_dir, "error_test.png")
-
-        # Test invalid x column
-        result = create_line_plot(
-            csv_file, "invalid_x", "temperature", "Test", output_path
-        )
-        assert result["status"] == "error"
-        print("Invalid x column error handling: PASS")
-
-        # Test invalid y column
-        result = create_line_plot(
-            csv_file, "timestamp", "invalid_y", "Test", output_path
-        )
-        assert result["status"] == "error"
-        print("Invalid y column error handling: PASS")
-
-        # Test invalid histogram column
-        result = create_histogram(csv_file, "invalid_column", 10, "Test", output_path)
-        assert result["status"] == "error"
-        print("Invalid histogram column error handling: PASS")
-
-
-class TestPerformance:
-    """Test performance with larger datasets."""
-
-    def test_large_dataset_performance(self, output_dir):
-        """Test performance with larger dataset."""
-        print("\n=== Testing Large Dataset Performance ===")
-
-        # Create larger dataset
-        import numpy as np
-
-        np.random.seed(42)
-        large_data = {
-            "x": np.arange(10000),
-            "y": np.random.normal(0, 1, 10000),
-            "category": np.random.choice(["A", "B", "C", "D"], 10000),
-        }
-        large_df = pd.DataFrame(large_data)
-
-        with tempfile.NamedTemporaryFile(mode="w", suffix=".csv", delete=False) as f:
-            large_df.to_csv(f.name, index=False)
-            large_csv_file = f.name
-
-        try:
-            # Test line plot with large dataset
-            line_plot_path = os.path.join(output_dir, "large_line_plot.png")
-            result = create_line_plot(
-                large_csv_file, "x", "y", "Large Dataset Line Plot", line_plot_path
-            )
-            assert result["status"] == "success"
-            assert result["data_points"] == 10000
-            assert os.path.exists(line_plot_path)
-            print("Large dataset line plot: PASS")
-
-            # Test histogram with large dataset
-            histogram_path = os.path.join(output_dir, "large_histogram.png")
-=======
+class TestIntegration:
+    """Integration tests for complete workflows and data format support"""
+
 class TestIntegration:
     """Integration tests for complete workflows and data format support"""
 
@@ -727,29 +467,23 @@
                 excel_data, "sales", "profit_margin", "Sales vs Profit", f.name
             )
             assert result["status"] == "success"
-            plots.append(f.name)
-
-        with tempfile.NamedTemporaryFile(suffix=".png", delete=False) as f:
->>>>>>> f1e5c027
+            assert result["data_points"] == 10000
+            assert os.path.exists(line_plot_path)
+            print("Large dataset line plot: PASS")
+            
+            # Test histogram with large dataset
+            histogram_path = os.path.join(output_dir, "large_histogram.png")
             result = create_histogram(
                 excel_data, "profit_margin", 20, "Profit Distribution", f.name
             )
             assert result["status"] == "success"
-<<<<<<< HEAD
             assert result["data_points"] == 10000
             assert os.path.exists(histogram_path)
             print("Large dataset histogram: PASS")
-
+            
         finally:
             os.unlink(large_csv_file)
-=======
-            plots.append(f.name)
->>>>>>> f1e5c027
-
-        # Verify all outputs
-        for plot_path in plots:
-            assert os.path.exists(plot_path)
-
-        # Cleanup
-        for plot_path in plots:
-            os.unlink(plot_path)+
+
+if __name__ == "__main__":
+    pytest.main([__file__, "-v"])